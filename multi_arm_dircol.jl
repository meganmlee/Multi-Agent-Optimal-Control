--- conflicted
+++ resolved
@@ -539,11 +539,7 @@
 # Main function to set up and solve the optimization problem
 function solve_trajectory_dircol(robot_kin1, robot_kin2, P_links, q_start1, q_goal1, q_start2, q_goal2)
     # Problem dimensions
-<<<<<<< HEAD
     N = 11           # Number of knot points
-=======
-    N = 10            # Number of knot points
->>>>>>> 29ac1a8c
     dt = 0.1          # Time step
     # tf = (N-1) * dt   # Final time
     
@@ -587,13 +583,10 @@
         Q = Q,
         R = R,
         Qf = Qf,
-<<<<<<< HEAD
-=======
         time_cost_weight = time_cost_weight,
         q_lim = q_lim_all,
         dq_lim = dq_lim_all,
         ddq_lim = ddq_lim_all,
->>>>>>> 29ac1a8c
         u_min = u_min,
         u_max = u_max,
         robot_kin = [robot_kin1, robot_kin2],
@@ -686,13 +679,8 @@
     println("Starting trajectory optimization using direct collocation...")
     
     # Solve the optimization problem
-<<<<<<< HEAD
-    diff_type = :analytical  # Use ForwardDiff for derivatives
+    diff_type = :finite  # Use ForwardDiff for derivatives
     Z = fmincon(point_cost, equality_constraint, inequality_constraint,
-=======
-    diff_type = :finite  # Use ForwardDiff for derivatives
-    Z = fmincon(cost, equality_constraint, inequality_constraint,
->>>>>>> 29ac1a8c
                 x_l, x_u, c_ineq_l, c_ineq_u, z0, params, diff_type;
                 analytical_constraint_jacobian=analytical_combined_constraints_jacobian,
                 tol=1e-2, c_tol=1e-2, max_iters=3000, verbose=true)
@@ -703,15 +691,13 @@
     X = [Z[idx.x[i]] for i = 1:N]
     U = [Z[idx.u[i]] for i = 1:N-1]
 
-<<<<<<< HEAD
     check_solution_constraints(X, U, x0, xg, 
         q_lim_single, dq_lim_single, ddq_lim_single, u_min, u_max)
-=======
+
     # Extract and print time scaling factors
     time_scaling = [U[i][1] for i = 1:N-1]
     println("Time scaling factors: ", time_scaling)
     println("Average time scaling: ", mean(time_scaling))
->>>>>>> 29ac1a8c
     
     # Calculate actual time points based on scaling
     time_points = zeros(N)
